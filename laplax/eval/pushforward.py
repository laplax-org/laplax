# pushforward.py

"""Pushforward Functions for Weight Space Uncertainty.

This module provides functions to propagate uncertainty in weight space to
output uncertainty. It includes methods for ensemble-based Monte Carlo
predictions and linearized approximations for uncertainty estimation, as well as to
create the posterior_gp_kernel.
"""

import math

import jax
import jax.numpy as jnp

from laplax import util
from laplax.curv.cov import Posterior
from laplax.eval.predictives import (
    laplace_bridge,
    mean_field_0_predictive,
    mean_field_1_predictive,
    mean_field_2_predictive,
)
from laplax.eval.utils import finalize_fns
from laplax.types import (
    Any,
    Array,
    Callable,
    DistState,
    Float,
    InputArray,
    Int,
    KeyType,
    ModelFn,
    Params,
    PosteriorState,
    PredArray,
    PriorArguments,
)
from laplax.util.ops import precompute_list
from laplax.util.tree import add

# -------------------------------------------------------------------------
# Utilities - General
# -------------------------------------------------------------------------


def set_get_weight_sample(key, mean_params, scale_mv, num_samples, **kwargs):
    """Creates a function to sample weights from a Gaussian distribution.

    This function generates weight samples from a Gaussian distribution
    characterized by the mean and the scale matrix-vector product function.
    It supports precomputation of samples for efficiency and assumes a fixed
    number of required samples.

    Args:
        key: PRNG key for generating random samples.
        mean_params: Mean of the weight-space Gaussian distribution.
        scale_mv: Function for the scale matrix-vector product.
        num_samples: Number of weight samples to generate.
        **kwargs: Additional arguments, including:
            - `set_get_weight_sample_precompute`: Controls whether samples are
              precomputed.

    Returns:
        Callable: A function that generates a specific weight sample by index.
    """
    keys = jax.random.split(key, num_samples)

    def get_weight_sample(idx):
        return util.tree.normal_like(
            keys[idx],
            mean=mean_params,
            scale_mv=scale_mv,
            rank=kwargs.get("rank"),  # If scale_mv assumes lower rank.
        )

    return precompute_list(
        get_weight_sample,
        jnp.arange(num_samples),
        precompute=kwargs.get(
            "set_get_weight_sample_precompute", kwargs.get("precompute")
        ),
        **kwargs,
    )


def special_pred_act(
    results: dict[str, Array],
    aux: dict[str, Any],
    linearized: bool,
    **kwargs,
) -> tuple[dict[str, Array], dict[str, Any]]:
    var_pred_dict = {
        "laplace_bridge": laplace_bridge,
        "mean_field_0": mean_field_0_predictive,
        "mean_field_1": mean_field_1_predictive,
    }
    cov_pred_dict = {"mean_field_2": mean_field_2_predictive}

    if "pred_mean" not in results:
        pred_mean_fn = lin_pred_mean if linearized else nonlin_pred_mean
        results, aux = pred_mean_fn(results, aux, **kwargs)

    pred_mean = results["pred_mean"]

    special_pred_type = kwargs.get("special_pred_type", "mean_field_0")

    if special_pred_type in var_pred_dict:
        pred_fn = var_pred_dict[special_pred_type]

        if "pred_var" not in results:  # Fall back to `lin_pred_var`
            results, aux = lin_pred_var(results, aux, **kwargs)

        pred_var = results["pred_var"]

        pred = pred_fn(
            pred_mean, pred_var, use_correction=kwargs.get("use_correction", True)
        )
    else:  # special_pred_type in cov_pred_dict
        pred_fn = cov_pred_dict[special_pred_type]

        if "pred_cov" not in results:
            pred_cov = lin_pred_cov if linearized else nonlin_pred_cov
            results, aux = pred_cov(results, aux)

        pred_cov = results["pred_cov"]

        pred = pred_fn(pred_mean, pred_cov)

    results["special_pred_act"] = pred

    return results, aux


# -------------------------------------------------------------------------
# Posterior state to distribution state
# -------------------------------------------------------------------------


def get_dist_state(
    mean_params: Params,
    model_fn: ModelFn,
    posterior_state: PosteriorState,
    *,
    linearized: bool = False,
    num_samples: int = 0,
    key: KeyType | None = None,
    **kwargs,
) -> DistState:
    """Construct the distribution state for uncertainty propagation.

    The distribution state contains information needed to propagate uncertainty
    from the posterior over weights to predictions. It forms the state for both
    linearized and ensemble-based Monte Carlo approaches.

    Args:
        mean_params: Mean of the posterior (model parameters).
        model_fn: The model function to evaluate.
        posterior_state: The posterior distribution state.
        linearized: Whether to consider a linearized approximation.
        num_samples: Number of weight samples for Monte Carlo methods.
        key: PRNG key for generating random samples.
        **kwargs: Additional arguments, including:
            - `set_get_weight_sample_precompute`.

    Returns:
        DistState: A dictionary containing functions and parameters for uncertainty
        propagation.
    """
    dist_state = {
        "posterior_state": posterior_state,
        "num_samples": num_samples,
    }

    if linearized:
        # Create pushforward functions
        def pf_jvp(input: InputArray, vector: Params) -> PredArray:
            return jax.jvp(
                lambda p: model_fn(input=input, params=p),
                (mean_params,),
                (vector,),
            )[1]

        def pf_vjp(input: InputArray, vector: PredArray) -> Params:
            out, vjp_fun = jax.vjp(
                lambda p: model_fn(input=input, params=p), mean_params
            )
            return vjp_fun(vector.reshape(out.shape))

        batched_computation = kwargs.get("batched_computation", False)
        if not batched_computation:
            dist_state["vjp"] = pf_vjp
            dist_state["jvp"] = pf_jvp
        else:
            dist_state["vjp"] = jax.vmap(pf_vjp, in_axes=(0, 0), out_axes=0)
            dist_state["jvp"] = jax.vmap(pf_jvp, in_axes=(0, None), out_axes=0)

    if num_samples > 0:
        weight_sample_mean = (
            util.tree.zeros_like(mean_params) if linearized else mean_params
        )

        # Create weight sample function
        get_weight_samples = set_get_weight_sample(
            key,
            mean_params=weight_sample_mean,
            scale_mv=posterior_state.scale_mv(posterior_state.state),
            num_samples=num_samples,
            rank=posterior_state.rank,
            **kwargs,
        )
        dist_state["get_weight_samples"] = get_weight_samples

    return dist_state


# -------------------------------------------------------------------------
# Utilities - Ensemble pushforward
# -------------------------------------------------------------------------


def nonlin_setup(
    results: dict[str, Array],
    aux: dict[str, Any],
    input: InputArray,
    dist_state: DistState,
    **kwargs,
) -> tuple[dict[str, Array], dict[str, Any]]:
    """Prepare ensemble-based Monte Carlo predictions.

    This function generates predictions for multiple weight samples and stores
    them in the auxiliary dictionary.

    Args:
        results: Dictionary to store computed results.
        aux: Auxiliary data, including the model function.
        input: Input data for prediction.
        dist_state: Distribution state containing weight sampling functions.
        **kwargs: Additional arguments, including:
            - `nonlin_setup_batch_size`: Controls batch size for computing predictions.

    Returns:
        tuple: Updated `results` and `aux`.
    """

    def compute_pred_ptw(idx: int) -> PredArray:
        weight_sample = dist_state["get_weight_samples"](idx)
        return aux["model_fn"](input=input, params=weight_sample)

    aux["pred_ensemble"] = jax.lax.map(
        compute_pred_ptw,
        jnp.arange(dist_state["num_samples"]),
        batch_size=kwargs.get(
            "nonlin_setup_batch_size", kwargs.get("weight_batch_size")
        ),
    )

    return results, aux


def nonlin_pred_mean(
    results: dict[str, Array], aux: dict[str, Any], **kwargs
) -> tuple[dict[str, Array], dict[str, Any]]:
    """Compute the mean of ensemble predictions.

    This function calculates the mean of prediction ensemble generated from
    multiple weight samples in an ensemble-based Monte Carlo approach.

    Args:
        results: Dictionary to store computed results.
        aux: Auxiliary data containing the prediction ensemble.
        **kwargs: Additional arguments (ignored).

    Returns:
        tuple: Updated `results` and `aux`.
    """
    del kwargs

    pred_ensemble = aux["pred_ensemble"]
    results["pred_mean"] = util.tree.mean(pred_ensemble, axis=0)
    return results, aux


def nonlin_pred_cov(
    results: dict[str, Array], aux: dict[str, Any], **kwargs
) -> tuple[dict[str, Array], dict[str, Any]]:
    """Compute the covariance of ensemble predictions.

    This function calculates the empirical covariance of the ensemble of predictions.

    Args:
        results: Dictionary to store computed results.
        aux: Auxiliary data containing the prediction ensemble.
        **kwargs: Additional arguments (ignored).

    Returns:
        tuple: Updated `results` and `aux`.
    """
    del kwargs

    pred_ensemble = aux["pred_ensemble"]

    results["pred_cov"] = util.tree.cov(
        pred_ensemble.reshape(pred_ensemble.shape[0], -1), rowvar=False
    )
    return results, aux


def nonlin_pred_var(
    results: dict[str, Array], aux: dict[str, Any], **kwargs
) -> tuple[dict[str, Array], dict[str, Any]]:
    """Compute the variance of ensemble predictions.

    This function calculates the empirical variance of the ensemble of predictions.
    If the covariance is already available, it extracts the diagonal.

    Args:
        results: Dictionary to store computed results.
        aux: Auxiliary data containing the prediction ensemble.
        **kwargs: Additional arguments (ignored).

    Returns:
        tuple: Updated `results` and `aux`.
    """
    del kwargs

    if "pred_cov" in results:
        pred_cov = results["pred_cov"]
        pred_var = (
            jnp.diagonal(pred_cov)
            if pred_cov.ndim >= 2
            else jnp.reshape(pred_cov, (-1,))
        )
        pred_var = pred_var.reshape(aux["pred_ensemble"].shape[1:])
        results["pred_var"] = pred_var
    else:
        pred_ensemble = aux["pred_ensemble"]
        results["pred_var"] = util.tree.var(pred_ensemble, axis=0)
    return results, aux


def nonlin_pred_std(
    results: dict[str, Array], aux: dict[str, Any], **kwargs
) -> tuple[dict[str, Array], dict[str, Any]]:
    """Compute the standard deviation of ensemble predictions.

    This function calculates the empirical standard deviation of the ensemble of
    predictions. If the variance is already available, then it takes the square root.

    Args:
        results: Dictionary to store computed results.
        aux: Auxiliary data containing the prediction ensemble.
        **kwargs: Additional arguments (ignored).

    Returns:
        tuple: Updated `results` and `aux`.
    """
    del kwargs

    if "pred_var" in results:
        results["pred_std"] = jnp.sqrt(results["pred_var"])
    else:
        pred_ensemble = aux["pred_ensemble"]
        results["pred_std"] = util.tree.std(pred_ensemble, axis=0)
    return results, aux


def nonlin_samples(
    results: dict[str, Array],
    aux: dict[str, Any],
    num_samples: int = 5,
    **kwargs,
) -> tuple[dict[str, Array], dict[str, Any]]:
    """Select samples from ensemble.

    This function selects a subset of samples from the ensemble of predictions.

    Args:
        results: Dictionary to store computed results.
        aux: Auxiliary data containing the prediction ensemble.
        num_samples: Number of samples to select.
        **kwargs: Additional arguments (ignored).

    Returns:
        tuple: Updated `results` and `aux`.
    """
    del kwargs

    pred_ensemble = aux["pred_ensemble"]
    results["samples"] = util.tree.tree_slice(pred_ensemble, 0, num_samples)
    return results, aux


def nonlin_special_pred_act(
    results: dict[str, Array],
    aux: dict[str, Any],
    **kwargs,
) -> tuple[dict[str, Array], dict[str, Any]]:
    """Apply special predictive methods to nonlinear Laplace for classification.

    This function applies special predictive methods (Laplace Bridge, Mean Field-0,
    Mean Field-1, or Mean Field-2) to nonlinear Laplace for classification. These
    methods transform the predictions into probability space using specific formulations
    rather than Monte Carlo sampling.

    Args:
        results: Dictionary to store computed results.
        aux: Auxiliary data containing prediction information.
        **kwargs: Additional arguments, including:
            - `special_pred_type`: Type of special prediction ("laplace_bridge",
              "mean_field_0", "mean_field_1", or "mean_field_2")
            - `use_correction`: Whether to apply correction term for applicable methods.

    Returns:
        tuple: Updated `results` and `aux`.
    """
    return special_pred_act(results, aux, linearized=False, **kwargs)


def nonlin_mc_pred_act(
    results: dict[str, Array], aux: dict[str, Any], **kwargs
) -> tuple[dict[str, Array], dict[str, Any]]:
    """Compute Monte Carlo predictions for nonlinear Laplace classification.

    This function generates Monte Carlo predictions for classification by averaging
    softmax probabilities across different weight samples. If samples are not already
    available, it generates them first.

    Args:
        results: Dictionary to store computed results.
        aux: Auxiliary data containing prediction information.
        **kwargs: Additional arguments passed to sample generation.

    Returns:
        tuple: Updated `results` and `aux`.
    """
    if "samples" not in results:
        results, aux = nonlin_samples(results=results, aux=aux, **kwargs)

    results["mc_pred_act"] = jnp.mean(
        jax.nn.softmax(results["samples"], axis=1), axis=0
    )

    return results, aux


DEFAULT_NONLIN_FINALIZE_FNS = [
    nonlin_setup,
    nonlin_pred_mean,
    nonlin_pred_cov,
    nonlin_pred_var,
    nonlin_pred_std,
    nonlin_samples,
]

# -------------------------------------------------------------------------
# Utilities - Linearized pushforward
# -------------------------------------------------------------------------


def set_output_mv(
    posterior_state: Posterior,
    input: InputArray,
    jvp: Callable[[InputArray, Params], PredArray],
    vjp: Callable[[InputArray, PredArray], Params],
):
    """Create matrix-vector product functions for output covariance and scale.

    This function propagates uncertainty from weight space to output space by
    constructing matrix-vector product functions for the output covariance and
    scale matrices. These functions utilize the posterior's covariance and scale
    operators in conjunction with Jacobian-vector products (JVP) and
    vector-Jacobian products (VJP).

    Args:
        posterior_state: The posterior state containing covariance and scale operators.
        input: Input data for the model.
        jvp: Function for computing Jacobian-vector products.
        vjp: Function for computing vector-Jacobian products.

    Returns:
        dict: A dictionary with:
            - `cov_mv`: Function for the output covariance matrix-vector product.
            - `jac_mv`: Function for the JVP with a fixed input.
            - `low_rank_terms`: Low-rank terms from the posterior state.
    """
    cov_mv = posterior_state.cov_mv(posterior_state.state)

    def output_cov_mv(vec: PredArray) -> PredArray:
        return jvp(input, cov_mv(vjp(input, vec)[0]))

    def output_jac_mv(vec: PredArray) -> PredArray:
        return jvp(input, vec)

    low_rank_terms = posterior_state.low_rank_terms

    return {
        "cov_mv": output_cov_mv,
        "jac_mv": output_jac_mv,
        "low_rank_terms": low_rank_terms,
    }


def lin_setup(
    results: dict[str, Array],
    aux: dict[str, Any],
    input: InputArray,
    dist_state: DistState,
    **kwargs,
) -> tuple[dict[str, Array], dict[str, Any]]:
    """Prepare linearized pushforward functions for uncertainty propagation.

    This function sets up matrix-vector product functions for the output covariance
    and scale matrices in a linearized pushforward framework. It verifies the
    validity of input components (posterior state, JVP, and VJP) and stores the
    resulting functions in the auxiliary dictionary.

    Args:
        results: Dictionary to store computed results.
        aux: Auxiliary data to store matrix-vector product functions.
        input: Input data for the model.
        dist_state: Distribution state containing posterior state, JVP, and VJP
            functions.
        **kwargs: Additional arguments (ignored).

    Returns:
        tuple: Updated `results` and `aux`.
    """  # noqa: DOC501
    del kwargs

    jvp = dist_state["jvp"]
    vjp = dist_state["vjp"]
    posterior_state = dist_state["posterior_state"]

    if not isinstance(posterior_state, Posterior):
        msg = "posterior state is not a Posterior type"
        raise TypeError(msg)

    if not isinstance(jvp, Callable):
        msg = "JVP is not a JVPType"
        raise TypeError(msg)

    if not isinstance(vjp, Callable):
        msg = "VJP is not a VJPType"
        raise TypeError(msg)

    mv = set_output_mv(posterior_state, input, jvp, vjp)
    aux["cov_mv"] = mv["cov_mv"]
    aux["jac_mv"] = mv["jac_mv"]
    results["low_rank_terms"] = mv["low_rank_terms"]

    return results, aux


def lin_pred_mean(
    results: dict[str, Array],
    aux: dict[str, Any],
    **kwargs,
) -> tuple[dict[str, Array], dict[str, Any]]:
    """Restore the linearized predictions.

    This function extracts the prediction from the results dictionary and
    stores it.

    Args:
        results: Dictionary to store computed results.
        aux: Auxiliary data (ignored).
        **kwargs: Additional arguments (ignored).

    Returns:
        tuple: Updated `results` and `aux`.

    Note:
        This function is used for the linearized mean prediction.
    """
    del kwargs

    results["pred_mean"] = results["map"]
    return results, aux


def lin_pred_var(
    results: dict[str, Array],
    aux: dict[str, Any],
    **kwargs,
) -> tuple[dict[str, Array], dict[str, Any]]:
    """Compute and store the variance of the linearized predictions.

    This function calculates the variance of predictions by extracting the diagonal
    of the output covariance matrix.

    Args:
        results: Dictionary containing computed results.
        aux: Auxiliary data, including covariance matrix functions.
        **kwargs: Additional arguments (ignored).

    Returns:
        tuple: Updated `results` and `aux`.
    """
    cov = results.get("pred_cov", aux["cov_mv"])

    if "pred_mean" not in results:
        results, aux = lin_pred_mean(results, aux, **kwargs)

    pred_mean = results["pred_mean"]

<<<<<<< HEAD
=======
    # Compute diagonal as variance and match output shape
>>>>>>> a8ce6d27
    pred_var = util.mv.diagonal(
        cov,
        layout=math.prod(pred_mean.shape),
        mv_jittable=kwargs.get("mv_jittable", True),
<<<<<<< HEAD
        low_rank=False,
    )
    results["pred_var"] = pred_var.reshape(pred_mean.shape)

=======
    )
    results["pred_var"] = pred_var.reshape(pred_mean.shape)
>>>>>>> a8ce6d27
    return results, aux


def lin_pred_std(
    results: dict[str, Array],
    aux: dict[str, Any],
    **kwargs,
) -> tuple[dict[str, Array], dict[str, Any]]:
    """Compute and store the standard deviation of the linearized predictions.

    This function calculates the standard deviation by taking the square root
    of the predicted variance.

    Args:
        results: Dictionary containing computed results.
        aux: Auxiliary data (ignored).
        **kwargs: Additional arguments.

    Returns:
        tuple: Updated `results` and `aux`.
    """
    if "pred_var" not in results:  # Fall back to `lin_pred_var`
        results, aux = lin_pred_var(results, aux, **kwargs)

    var = results["pred_var"]
    results["pred_std"] = util.tree.sqrt(jnp.abs(var))  # abs to avoid numerical issues
    return results, aux


def lin_pred_cov(
    results: dict[str, Array],
    aux: dict[str, Any],
    **kwargs,
) -> tuple[dict[str, Array], dict[str, Any]]:
    """Compute and store the covariance of the linearized predictions.

    This function computes the full output covariance matrix in dense form
    using the covariance matrix-vector product function.

    Args:
        results: Dictionary containing computed results.
        aux: Auxiliary data containing covariance matrix-vector product functions.
        **kwargs: Additional arguments (ignored).

    Returns:
        tuple: Updated `results` and `aux`.

    Raises:
        TypeError: If the covariance matrix-vector product function is invalid.
    """  # noqa: DOC502
    if "pred_mean" not in results:
        results, aux = lin_pred_mean(results, aux, **kwargs)

    pred_mean = results["pred_mean"]
    cov_mv = aux["cov_mv"]

    results["pred_cov"] = util.mv.to_dense(cov_mv, layout=pred_mean)
    return results, aux


def lin_pred_lsqrt_low_rank_cov(
    results: dict[str, Array],
    aux: dict[str, Any],
    **kwargs,
) -> tuple[dict[str, Array], dict[str, Any]]:
    r"""Attach low-rank predictive info and cheap diagonal.

    - Keeps `low_rank_terms` (computed in lin_setup when low_rank=True).
    - Computes `pred_var` from the low-rank factors without densifying.
      For Σ = U diag(S²) Uᵀ + σ² I with U ∈ R^{D \times k},
      diag(Σ) = σ² 1 + Σ_j (S_j U[:, j])².

    Returns:
        tuple: Updated `results` and `aux`.
    """
    if "pred_mean" not in results:
        results, aux = lin_pred_mean(results, aux, **kwargs)

    if "low_rank_terms" in results and "observation_noise" in results:
        lr = results["low_rank_terms"]
        sigma = jnp.exp(results["observation_noise"])
        # sum over columns: (S * U)^2 for low-rank diag
        U_scaled = lr.U * lr.S
        pred_var = jnp.sum(U_scaled * U_scaled, axis=1) + sigma**2
        pred_mean = results["pred_mean"]
        results["pred_var"] = pred_var.reshape(pred_mean.shape)

    return results, aux


def lin_samples(
    results: dict[str, Array],
    aux: dict[str, Any],
    dist_state: DistState,
    **kwargs,
):
    """Generate and store samples from the linearized distribution.

    This function computes samples in the output space by applying the scale
    matrix to weight samples generated from the posterior distribution.

    Args:
        results: Dictionary to store computed results.
        aux: Auxiliary data containing the scale matrix function.
        dist_state: Distribution state containing sampling functions and sample count.
        **kwargs: Additional arguments, including:
            - `lin_samples_batch_size`: Batch size for computing samples.

    Returns:
        tuple: Updated `results` and `aux`.

    Raises:
        TypeError: If the scale matrix or sampling functions are invalid.
    """  # noqa: DOC502
    if "pred_mean" not in results:
        results, aux = lin_pred_mean(results, aux, **kwargs)

    # Unpack arguments
    jac_mv = aux["jac_mv"]
    get_weight_samples = dist_state["get_weight_samples"]
    num_samples = dist_state["num_samples"]

    # Compute samples
    results["samples"] = jax.lax.map(
        lambda i: add(results["pred_mean"], jac_mv(get_weight_samples(i))),
        jnp.arange(num_samples),
        batch_size=kwargs.get(
            "lin_samples_batch_size", kwargs.get("weight_batch_size")
        ),
    )
    return results, aux


def lin_special_pred_act(
    results: dict[str, Array],
    aux: dict[str, Any],
    **kwargs,
) -> tuple[dict[str, Array], dict[str, Any]]:
    """Apply special predictive methods to linearized Laplace for classification.

    This function applies special predictive methods (Laplace Bridge, Mean Field-0,
    Mean Field-1, or Mean Field-2) to linearized Laplace for classification. These
    methods transform the predictions into probability space using specific formulations
    rather than Monte Carlo sampling.

    Args:
        results: Dictionary to store computed results.
        aux: Auxiliary data containing prediction information.
        **kwargs: Additional arguments, including:
            - `special_pred_type`: Type of special prediction ("laplace_bridge",
              "mean_field_0", "mean_field_1", or "mean_field_2")
            - `use_correction`: Whether to apply correction term for applicable methods.

    Returns:
        tuple: Updated `results` and `aux`.
    """
    return special_pred_act(results, aux, linearized=True, **kwargs)


def lin_mc_pred_act(
    results: dict[str, Array], aux: dict[str, Any], **kwargs
) -> tuple[dict[str, Array], dict[str, Any]]:
    """Compute Monte Carlo predictions for linear Laplace classification.

    This function generates Monte Carlo predictions for classification by averaging
    softmax probabilities across different weight samples. If samples are not already
    available, it generates them first.

    Args:
        results: Dictionary to store computed results.
        aux: Auxiliary data containing prediction information.
        **kwargs: Additional arguments passed to sample generation.

    Returns:
        tuple: Updated `results` and `aux`.
    """
    if "samples" not in results:
        results, aux = lin_samples(results=results, aux=aux, **kwargs)

    results["mc_pred_act"] = jnp.mean(
        jax.nn.softmax(results["samples"], axis=1), axis=0
    )

    return results, aux


DEFAULT_LIN_FINALIZE_FNS = [
    lin_setup,
    lin_pred_mean,
    lin_pred_cov,
    lin_pred_lsqrt_low_rank_cov,
    lin_pred_var,
    lin_pred_std,
    lin_samples,
]

# A leaner finalize chain for FSP-style metrics that avoids dense covariance.
DEFAULT_LIN_FSP_FINALIZE_FNS = [
    lin_setup,
    lin_pred_mean,
    lin_pred_lsqrt_low_rank_cov,
    lin_pred_std,
]


# -------------------------------------------------------------------------
# Pushforward functions
# -------------------------------------------------------------------------


def set_prob_predictive(
    model_fn: ModelFn,
    mean_params: Params,
    dist_state: DistState,
    pushforward_fns: list[Callable],
    **kwargs,
) -> Callable[[InputArray], dict[str, Array]]:
    """Create a probabilistic predictive function.

    This function generates a predictive callable that computes uncertainty-aware
    predictions using a set of pushforward functions. The generated function can
    evaluate mean predictions and propagate uncertainty from the posterior over
    weights to output space.

    Args:
        model_fn: The model function to evaluate, which takes input and parameters.
        mean_params: The mean of the posterior distribution over model parameters.
        dist_state: The distribution state for uncertainty propagation, containing
            functions and parameters related to the posterior.
        pushforward_fns: A list of pushforward functions, such as mean, variance, and
            covariance.
        **kwargs: Additional arguments passed to the pushforward functions.

    Returns:
        Callable: A function that takes an input array and returns a dictionary
        of predictions and uncertainty metrics.
    """

    def prob_predictive(input: InputArray) -> dict[str, Array]:
        pred_map = model_fn(input=input, params=mean_params)
        aux = {"model_fn": model_fn, "mean_params": mean_params}

        results = {"map": pred_map}

        return finalize_fns(
            fns=pushforward_fns,
            results=results,
            dist_state=dist_state,
            aux=aux,
            input=input,
            **kwargs,
        )

    return prob_predictive


def set_nonlin_pushforward(
    model_fn: ModelFn,
    mean_params: Params,
    posterior_fn: Callable[[PriorArguments, Int], Posterior],
    prior_arguments: PriorArguments,
    *,
    key: KeyType,
    loss_scaling_factor: Float = 1.0,
    pushforward_fns: list = DEFAULT_NONLIN_FINALIZE_FNS,
    num_samples: int = 100,
    **kwargs,
):
    """Construct a Monte Carlo pushforward predictive function.

    This function creates a probabilistic predictive callable that computes
    ensemble-based Monte Carlo (MC) predictions and propagates uncertainty
    from weight space to output space using sampling.

    Args:
        model_fn: The model function to evaluate, which takes input and parameters.
        mean_params: The mean of the posterior distribution over model parameters.
        posterior_fn: A callable that generates the posterior state from prior
            arguments.
        prior_arguments: Arguments for defining the prior distribution.
        key: PRNG key for generating random samples.
        loss_scaling_factor: Factor by which the user-provided loss function is scaled.
            Defaults to 1.0.
        pushforward_fns: A list of Monte Carlo pushforward functions
            (default: `DEFAULT_MC_FUNCTIONS`).
        num_samples: Number of weight samples for Monte Carlo predictions.
        **kwargs: Additional arguments passed to the pushforward functions.

    Returns:
        Callable: A probabilistic predictive function that computes predictions
        and uncertainty metrics using Monte Carlo sampling.
    """
    # Create weight sample function
    posterior_state = posterior_fn(prior_arguments, loss_scaling_factor)

    # Posterior state to dist_state
    dist_state = get_dist_state(
        mean_params,
        model_fn,
        posterior_state,
        linearized=False,
        num_samples=num_samples,
        key=key,
        **kwargs,
    )

    # Set prob predictive
    prob_predictive = set_prob_predictive(
        model_fn=model_fn,
        mean_params=mean_params,
        dist_state=dist_state,
        pushforward_fns=pushforward_fns,
        **kwargs,
    )

    return prob_predictive


def set_lin_pushforward(
    model_fn: ModelFn,
    mean_params: Params,
    posterior_fn: Callable[[PriorArguments, Int], Posterior],
    prior_arguments: PriorArguments,
    loss_scaling_factor: Float = 1.0,
    pushforward_fns: list = DEFAULT_LIN_FINALIZE_FNS,
    **kwargs,
) -> Callable:
    """Construct a linearized pushforward predictive function.

    This function generates a probabilistic predictive callable that computes
    predictions and propagates uncertainty using a linearized approximation of
    the model function.

    Args:
        model_fn: The model function to evaluate, which takes input and parameters.
        mean_params: The mean of the posterior distribution over model parameters.
        posterior_fn: A callable that generates the posterior state from prior
            arguments.
        prior_arguments: Arguments for defining the prior distribution.
        loss_scaling_factor: Factor by which the user-provided loss function is scaled.
            Defaults to 1.0.
        pushforward_fns: A list of linearized pushforward functions
            (default: `DEFAULT_LIN_FINALIZE`).
        **kwargs: Additional arguments passed to the pushforward functions, including:
            - `n_samples`: Number of samples for approximating uncertainty metrics.
            - `batched_computation`: Whether to use batched computation.
            - `key`: PRNG key for generating random samples.

    Returns:
        Callable: A probabilistic predictive function that computes predictions
        and uncertainty metrics using a linearized approximation.
    """
    posterior_state = posterior_fn(prior_arguments, loss_scaling_factor)

    dist_state = get_dist_state(
        mean_params,
        model_fn,
        posterior_state,
        linearized=True,
        **kwargs,
    )

    prob_predictive = set_prob_predictive(
        model_fn=model_fn,
        mean_params=mean_params,
        dist_state=dist_state,
        pushforward_fns=pushforward_fns,
        **kwargs,
    )

    return prob_predictive


def set_posterior_gp_kernel(
    model_fn: ModelFn,
    mean: Params,
    posterior_fn: Callable[[PriorArguments, Int], Posterior],
    prior_arguments: PriorArguments,
    loss_scaling_factor: Float = 1.0,
    **kwargs,
) -> tuple[Callable, DistState]:
    """Construct a kernel matrix-vector product function for a posterior GP.

    This function generates a callable for the kernel matrix-vector product (MVP)
    in a posterior GP framework. The kernel MVP is constructed using the posterior
    state and propagates uncertainty in weight space to output space via linearization.
    The resulting kernel MVP can optionally return a dense matrix representation.

    Args:
        model_fn: The model function to evaluate, which takes input and parameters.
        mean: The mean of the posterior distribution over model parameters.
        posterior_fn: A callable that generates the posterior state from prior
            arguments.
        prior_arguments: Arguments for defining the prior distribution.
        loss_scaling_factor: Factor by which the user-provided loss function is scaled.
            Defaults to 1.0.
        **kwargs: Additional arguments, including:
            - `dense`: Whether to return a dense kernel matrix instead of the MVP.
            - `output_layout`: The layout of the dense kernel matrix (required if
                `dense` is True).

    Returns:
        tuple: A kernel MVP callable or a dense kernel matrix function, and the
        distribution state containing posterior information.

    Raises:
        ValueError: If `dense` is True but `output_layout` is not specified.
    """
    posterior_state = posterior_fn(prior_arguments, loss_scaling_factor)

    dist_state = get_dist_state(
        mean,
        model_fn,
        posterior_state,
        linearized=True,
        num_samples=0,
        **kwargs,
    )

    def kernel_mv(
        vec: PredArray, x1: InputArray, x2: InputArray, dist_state: dict[str, Any]
    ) -> PredArray:
        cov_mv = dist_state["posterior_state"].cov_mv(
            dist_state["posterior_state"].state
        )
        return dist_state["jvp"](x1, cov_mv(dist_state["vjp"](x2, vec)[0]))

    if kwargs.get("dense"):
        output_layout = kwargs.get("output_layout")
        if output_layout:
            return lambda x1, x2: util.mv.to_dense(
                lambda v: kernel_mv(v, x1, x2, dist_state), layout=output_layout
            ), dist_state
        msg = "function should return a dense matrix, but no output layout is specified"
        raise ValueError(msg)

    return kernel_mv, dist_state<|MERGE_RESOLUTION|>--- conflicted
+++ resolved
@@ -605,23 +605,14 @@
 
     pred_mean = results["pred_mean"]
 
-<<<<<<< HEAD
-=======
-    # Compute diagonal as variance and match output shape
->>>>>>> a8ce6d27
     pred_var = util.mv.diagonal(
         cov,
         layout=math.prod(pred_mean.shape),
         mv_jittable=kwargs.get("mv_jittable", True),
-<<<<<<< HEAD
         low_rank=False,
     )
     results["pred_var"] = pred_var.reshape(pred_mean.shape)
 
-=======
-    )
-    results["pred_var"] = pred_var.reshape(pred_mean.shape)
->>>>>>> a8ce6d27
     return results, aux
 
 
