# Copyright 2022 The JAX Authors (and laplax-org team).
#
# Licensed under the Apache License, Version 2.0 (the "License");
# you may not use this file except in compliance with the License.
# You may obtain a copy of the License at
#
#     https://www.apache.org/licenses/LICENSE-2.0
#
# Unless required by applicable law or agreed to in writing, software
# distributed under the License is distributed on an "AS IS" BASIS,
# WITHOUT WARRANTIES OR CONDITIONS OF ANY KIND, either express or implied.
# See the License for the specific language governing permissions and
# limitations under the License.
#
# Modifications:
# This implementation extends the original JAX sparse linear algebra routines
# with the following features:
# - Support for mixed precision in matrix-vector products.
# - Handling of non-jittable operators using Python-level control flow.
# - Customizable eigenvalue computations using LOBPCG.
#
# The original source code can be found at:
# https://github.com/jax-ml/jax/blob/main/jax/experimental/sparse/linalg.py

"""Mixed-Precision Optional-Non-Jittable LOBPCG Wrapper for Sparse Linear Algebra.

This module provides an implementation of the Locally Optimal Block
Preconditioned Conjugate Gradient (LOBPCG) method for finding eigenvalues
and eigenvectors of large Hermitian matrices. 

### This is a Wrapper

The original source code can be found at:
https://github.com/jax-ml/jax/blob/main/jax/experimental/sparse/linalg.py


### What changes were made?

The implementation relies on the
JAX experimental sparse linear algebra package  but extends its functionality
to support:

- **Mixed Precision Arithmetic**
    - Computations inside the algorithm (such as orthonormalization, matrix-vector
            products, and eigenvalue updates) can be performed using higher precision
            (e.g., `float64`) to maintain numerical stability in critical steps.
    - Matrix-vector products involving the operator `A` can be computed in lower 
            precision (e.g., `float32`) to reduce memory usage and computation time.

- **Non-Jittable Operator Support**
    - The implementation supports `A` as a non-jittable callable, enabling the use of
            external libraries such as `scipy.sparse.linalg` for matrix-vector products.
            This is essential for cases where `A` cannot be expressed using JAX primitives
            (e.g., external libraries or precompiled solvers).


### Why this Wrapper?

The primary motivation for this implementation is to work around limitations
in the JAX `lax.while_loop` and sparse linear algebra primitives, which require
`A` to be jittable. By decoupling `A` from the main loop, we can support a
broader range of operators while still leveraging the performance advantages
of JAX-accelerated numerical routines where possible.
"""

import warnings

import jax
import jax.numpy as jnp
from jax.experimental.sparse import linalg
from jax.experimental.sparse.linalg import (
    _check_inputs,  # noqa: PLC2701
    _eigh_ascending,  # noqa: PLC2701
    _mm,  # noqa: PLC2701
)

from laplax.curv.utils import LowRankTerms, get_matvec
from laplax.types import Array, Callable, DType, Float, KeyType, Kwargs, Layout
from laplax.util.flatten import wrap_function


def lobpcg_standard(
    A: Callable[[Array], Array],
    X: Array,
    m: int = 100,
    tol: Float | None = None,
    calc_dtype: DType = jnp.float64,
    a_dtype: DType = jnp.float32,
    *,
    A_jit: bool = True,
) -> tuple[Array, Array, int]:
    """Compute top-k eigenvalues using LOBPCG with mixed precision.

    Args:
      A: callable representing the Hermitian matrix operation `A @ x`.
      X: initial guess $(P, R)$ array.
      m: max iterations
      tol: tolerance for convergence
      calc_dtype: dtype for internal calculations (`float32` or `float64`)
      a_dtype: dtype for A calls (e.g., `float64` for stable matrix-vector products)
      A_jit: If True, then pass the computation to
            `jax.experimental.sparse.linalg.lobpcg_standard`.

    Returns:
        Tuple containing:

<<<<<<< HEAD
            - Eigenvalues: Array of shape $(R,)$
            - Eigenvectors: Array of shape $(P, R)$
=======
            - Eigenvalues: Array of shape (k,)
            - Eigenvectors: Array of shape (n, k)
>>>>>>> 33d70594
            - Iterations: Number of iterations performed
    """
    if A_jit:
        return linalg.lobpcg_standard(A, X, m, tol)

    n, k = X.shape
    _check_inputs(A, X)

    if tol is None:
        tol = jnp.finfo(calc_dtype).eps

    # Convert initial vectors to computation dtype
    X = X.astype(calc_dtype)

    X = _orthonormalize(X, calc_dtype=calc_dtype)
    P = _extend_basis(X, X.shape[1], calc_dtype=calc_dtype)

    # Precompute initial AX outside of jit
    # Cast to a_dtype before A and back to calc_dtype after
    AX = A(X.astype(a_dtype)).astype(calc_dtype)
    theta = jnp.sum(X * AX, axis=0, keepdims=True)
    R = AX - theta * X

    # JIT-ted iteration step that takes AX, AXPR, AS, etc. in calc_dtype
    @jax.jit
    def _iteration_first_step(X, P, R, AS):
        # Projected eigensolve
        XPR = jnp.concatenate((X, P, R), axis=1)
        theta, Q = _rayleigh_ritz_orth(AS, XPR)

        # Eigenvector X extraction
        B = Q[:, :k]
        normB = jnp.linalg.norm(B, ord=2, axis=0, keepdims=True)
        B /= normB
        X = _mm(XPR, B)
        normX = jnp.linalg.norm(X, ord=2, axis=0, keepdims=True)
        X /= normX

        # Difference terms P extraction
        q, _ = jnp.linalg.qr(Q[:k, k:].T)
        diff_rayleigh_ortho = _mm(Q[:, k:], q)
        P = _mm(XPR, diff_rayleigh_ortho)
        normP = jnp.linalg.norm(P, ord=2, axis=0, keepdims=True)
        P /= jnp.where(normP == 0, 1.0, normP)

        return X, P, R, theta

    @jax.jit
    def _iteration_second_step(X, R, theta, AX, n, tol):
        # Compute new residuals.
        # AX = A(X)
        R = AX - theta[jnp.newaxis, :k] * X
        resid_norms = jnp.linalg.norm(R, ord=2, axis=0)

        # Compute residual norms
        reltol = jnp.linalg.norm(AX, ord=2, axis=0) + theta[:k]
        reltol *= n
        # Allow some margin for a few element-wise operations.
        reltol *= 10
        res_converged = resid_norms < tol * reltol
        converged = jnp.sum(res_converged)

        return X, R, theta[jnp.newaxis, :k], converged

    @jax.jit
    def _projection_step(X, P, R):
        R = _project_out(jnp.concatenate((X, P), axis=1), R)
        return R, jnp.concatenate((X, P, R), axis=1)

    i = 0
    converged = 0
    while i < m and converged < k:
        # Residual basis selection
        R, XPR = _projection_step(X, P, R)

        # Compute AS = AXPR = A(XPR) outside JIT at a_dtype
        AS = A(XPR.astype(a_dtype)).astype(calc_dtype)

        # Call the first iteration step
        X, P, R, theta = _iteration_first_step(X, P, R, AS)

        # Calculate AX
        AX = A(X.astype(a_dtype)).astype(calc_dtype)

        # Call the second iteration step
        X, R, theta, converged = _iteration_second_step(X, R, theta, AX, n, tol)

        i += 1

    return theta[0, :], X, i


def _orthonormalize(X: Array, calc_dtype: DType) -> Array:
    # Orthonormalize in calc_dtype
    for _ in range(2):
        X = _svqb(X, calc_dtype=calc_dtype)
    return X


def _svqb(X: Array, calc_dtype: DType) -> Array:
    X = X.astype(calc_dtype)
    norms = jnp.linalg.norm(X, ord=2, axis=0, keepdims=True)
    X /= jnp.where(norms == 0, 1.0, norms)

    inner = X.T @ X
    w, V = _eigh_ascending(inner)
    tau = jnp.finfo(inner.dtype).eps * w[0]
    padded = jnp.maximum(w, tau)
    sqrted = jnp.where(tau > 0, padded, 1.0) ** (-0.5)
    scaledV = V * sqrted[jnp.newaxis, :]
    orthoX = X @ scaledV

    keep = ((w > tau) * (jnp.diag(inner) > 0.0))[jnp.newaxis, :]
    orthoX *= keep.astype(orthoX.dtype)
    norms = jnp.linalg.norm(orthoX, ord=2, axis=0, keepdims=True)
    keep *= norms > 0.0
    orthoX /= jnp.where(keep, norms, 1.0)
    return orthoX.astype(calc_dtype)


def _extend_basis(X: Array, m: int, calc_dtype: DType) -> Array:
    n, k = X.shape
    Xupper, Xlower = jnp.split(X, [k], axis=0)
    u, s, vt = jnp.linalg.svd(Xupper)
    y = jnp.concatenate([Xupper + u @ vt, Xlower], axis=0)
    other = jnp.concatenate(
        [jnp.eye(m, dtype=calc_dtype), jnp.zeros((n - k - m, m), dtype=calc_dtype)],
        axis=0,
    )
    w = y @ (vt.T * ((2 * (1 + s)) ** (-1 / 2))[jnp.newaxis, :])
    h = -2 * jnp.linalg.multi_dot([w, w[k:, :].T, other])
    return h.at[k:].add(other).astype(calc_dtype)


def _project_out(basis: Array, U: Array) -> Array:
    """Derives component of U in the orthogonal complement of basis.

    Returns:
        The needed component of U.
    """
    for _ in range(2):
        U -= _mm(basis, _mm(basis.T, U))
        U = _orthonormalize(U, U.dtype)

    # Zero out any columns that are even remotely suspicious, so the invariant that
    # that [basis, U] is zero-or-orthogonal is ensured.
    for _ in range(2):
        U -= _mm(basis, _mm(basis.T, U))
    normU = jnp.linalg.norm(U, ord=2, axis=0, keepdims=True)
    U *= (normU >= 0.99).astype(U.dtype)

    return U


def _rayleigh_ritz_orth(AS: Array, S: Array) -> tuple[Array, Array]:
    """Solve the Rayleigh-Ritz problem for `A` projected to `S`.

    This identifies `w, V` which satisfies:

    (1) `S.T A S V ~= diag(w) V`
    (2) `V` is standard orthonormal.

    Returns:
        The solution to the projected subsystem.
    """
    SAS = _mm(S.T, AS)

    # Solve the projected subsystem
    # If we could tell to eigh to stop after first k, we would.
    return _eigh_ascending(SAS)


def lobpcg_lowrank(
    A: Callable[[Array], Array] | Array,
    *,
    key: KeyType | None = None,
    layout: Layout | None = None,
    rank: int = 20,
    tol: Float = 1e-6,
    mv_dtype: DType | None = None,
    calc_dtype: DType = jnp.float64,
    return_dtype: DType | None = None,
<<<<<<< HEAD
    mv_jit: bool = True,
=======
    mv_jittable: bool = True,
>>>>>>> 33d70594
    **kwargs: Kwargs,
) -> LowRankTerms:
    r"""Compute a low-rank approximation using the LOBPCG algorithm.

    This function computes the leading eigenvalues and eigenvectors of a matrix
    represented by a matrix-vector product function `mv`, without explicitly forming
    the matrix. It uses the Locally Optimal Block Preconditioned Conjugate Gradient
    (LOBPCG) algorithm to achieve efficient low-rank approximation, with support
    for mixed-precision arithmetic and optional JIT compilation.

    Mathematically, the low-rank approximation seeks to find the leading $R$
    eigenpairs $(\lambda_i, u_i)$ such that:
    $A u_i = \lambda_i u_i \quad \text{for } i = 1, \ldots, R$, where $A$ is the matrix
    represented by the matrix-vector product `mv`.

    Args:
        A: A callable that computes the matrix-vector product, representing the matrix
            `A @ x`.
        key: PRNG key for random initialization of the search directions.
        layout: Dimension of the input/output space of the matrix.
        rank: Number of leading eigenpairs to compute. Defaults to $R=20$.
        tol: Convergence tolerance for the algorithm. If `None`, the machine epsilon
            for `calc_dtype` is used.
        mv_dtype: Data type for the matrix-vector product function.
        calc_dtype: Data type for internal calculations during LOBPCG.
        return_dtype: Data type for the final results.
        mv_jit: If `True`, enables JIT compilation for the matrix-vector product.
        **kwargs: Additional arguments (ignored).

    Returns:
<<<<<<< HEAD
        A dataclass containing:

            - `U`: Eigenvectors as a matrix of shape $(P, R)$.
            - `S`: Eigenvalues as an array of length $(R,)$.
            - `scalar`: Scalar factor, initialized to 0.0.

    Note:
        - If `mv_jit` is `True`, the function will be vectorized over the data.
        - If the size of the matrix is small relative to `rank`, the number of
        iterations is reduced to avoid over-computation.
        - Mixed precision can significantly reduce memory usage, especially for large
            matrices. If `mv_dtype` is `None`, the data type is automatically determined
            based on the `jax_enable_x64` configuration.
=======
        LowRankTerms: A dataclass containing:

            - `U`: Eigenvectors as a matrix of shape `(size, rank)`.
            - `S`: Eigenvalues as an array of length `rank`.
            - `scalar`: Scalar factor, initialized to 0.0.

    Notes:
        - If the size of the matrix is small relative to `maxiter`, the number of
            iterations is reduced to avoid over-computation.
        - Mixed precision can significantly reduce memory usage, especially for large
            matrices.
>>>>>>> 33d70594

    Example:
        ```python

        low_rank_terms = lobpcg_lowrank(
            A=jnp.eye(1000),
            key=jax.random.key(42),
            rank=10,
            tol=1e-6,
        )

        ```
    """
    del kwargs

    # Initialize handling mixed precision.
    original_float64_enabled = jax.config.read("jax_enable_x64")

    if mv_dtype is None:
        mv_dtype = jnp.float64 if original_float64_enabled else jnp.float32

    if return_dtype is None:
        return_dtype = jnp.float64 if original_float64_enabled else jnp.float32

    jax.config.update("jax_enable_x64", calc_dtype == jnp.float64)

    # Obtain a matrix-vector multiplication function.
    matvec, size = get_matvec(A, layout=layout, jit=mv_jit)

    # Obtain a matrix-matrix product function.
    matmat = jax.vmap(matvec, in_axes=-1, out_axes=-1)

    # Adjust rank if it's too large compared to problem size
    if size < rank * 5:
        rank = max(1, size // 5 - 1)
        msg = f"reduced rank to {rank} due to insufficient size"
        warnings.warn(msg, stacklevel=1)

    # Wrap to_dtype around mv if necessary.
    if mv_dtype != calc_dtype:
        matmat = wrap_function(
            matmat,
            input_fn=lambda x: jnp.asarray(x, dtype=mv_dtype),
            output_fn=lambda x: jnp.asarray(x, dtype=calc_dtype),
        )

    # Initialize random search directions
    X = jax.random.normal(key, (size, rank), dtype=calc_dtype)

    # Perform LOBPCG for eigenvalues and eigenvectors using the new wrapper
    eigenvals, eigenvecs, _ = lobpcg_standard(
        A=matmat,
        X=X,
        m=rank,
        tol=tol,
        calc_dtype=calc_dtype,
        a_dtype=mv_dtype,  # type: ignore  # noqa: PGH003
        A_jit=mv_jit,
    )

    # Prepare and convert the results
    low_rank_result = LowRankTerms(
        U=jnp.asarray(eigenvecs, dtype=return_dtype),
        S=jnp.asarray(eigenvals, dtype=return_dtype),
        scalar=jnp.asarray(0.0, dtype=return_dtype),
    )

    # Restore the original configuration dtype
    jax.config.update("jax_enable_x64", original_float64_enabled)

    return low_rank_result<|MERGE_RESOLUTION|>--- conflicted
+++ resolved
@@ -26,7 +26,7 @@
 
 This module provides an implementation of the Locally Optimal Block
 Preconditioned Conjugate Gradient (LOBPCG) method for finding eigenvalues
-and eigenvectors of large Hermitian matrices. 
+and eigenvectors of large Hermitian matrices.
 
 ### This is a Wrapper
 
@@ -44,14 +44,14 @@
     - Computations inside the algorithm (such as orthonormalization, matrix-vector
             products, and eigenvalue updates) can be performed using higher precision
             (e.g., `float64`) to maintain numerical stability in critical steps.
-    - Matrix-vector products involving the operator `A` can be computed in lower 
+    - Matrix-vector products involving the operator `A` can be computed in lower
             precision (e.g., `float32`) to reduce memory usage and computation time.
 
 - **Non-Jittable Operator Support**
     - The implementation supports `A` as a non-jittable callable, enabling the use of
             external libraries such as `scipy.sparse.linalg` for matrix-vector products.
-            This is essential for cases where `A` cannot be expressed using JAX primitives
-            (e.g., external libraries or precompiled solvers).
+            This is essential for cases where `A` cannot be expressed using JAX
+            primitives (e.g., external libraries or precompiled solvers).
 
 
 ### Why this Wrapper?
@@ -104,13 +104,8 @@
     Returns:
         Tuple containing:
 
-<<<<<<< HEAD
             - Eigenvalues: Array of shape $(R,)$
             - Eigenvectors: Array of shape $(P, R)$
-=======
-            - Eigenvalues: Array of shape (k,)
-            - Eigenvectors: Array of shape (n, k)
->>>>>>> 33d70594
             - Iterations: Number of iterations performed
     """
     if A_jit:
@@ -293,11 +288,7 @@
     mv_dtype: DType | None = None,
     calc_dtype: DType = jnp.float64,
     return_dtype: DType | None = None,
-<<<<<<< HEAD
     mv_jit: bool = True,
-=======
-    mv_jittable: bool = True,
->>>>>>> 33d70594
     **kwargs: Kwargs,
 ) -> LowRankTerms:
     r"""Compute a low-rank approximation using the LOBPCG algorithm.
@@ -328,7 +319,6 @@
         **kwargs: Additional arguments (ignored).
 
     Returns:
-<<<<<<< HEAD
         A dataclass containing:
 
             - `U`: Eigenvectors as a matrix of shape $(P, R)$.
@@ -342,19 +332,6 @@
         - Mixed precision can significantly reduce memory usage, especially for large
             matrices. If `mv_dtype` is `None`, the data type is automatically determined
             based on the `jax_enable_x64` configuration.
-=======
-        LowRankTerms: A dataclass containing:
-
-            - `U`: Eigenvectors as a matrix of shape `(size, rank)`.
-            - `S`: Eigenvalues as an array of length `rank`.
-            - `scalar`: Scalar factor, initialized to 0.0.
-
-    Notes:
-        - If the size of the matrix is small relative to `maxiter`, the number of
-            iterations is reduced to avoid over-computation.
-        - Mixed precision can significantly reduce memory usage, especially for large
-            matrices.
->>>>>>> 33d70594
 
     Example:
         ```python
