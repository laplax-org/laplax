--- conflicted
+++ resolved
@@ -27,15 +27,11 @@
     Params,
     PredArray,
 )
+from laplax.util import mv as util_mv
 from laplax.util.flatten import (
     create_partial_pytree_flattener,
     create_pytree_flattener,
 )
-<<<<<<< HEAD
-# LazyKronecker has been removed; use explicit Kronecker assembly where needed
-=======
-from laplax.util import mv as util_mv
->>>>>>> 3fc16000
 
 KernelStructure = CovarianceStructure
 
@@ -463,20 +459,6 @@
         function_kernels, initial_vectors_function, max_iters=None
     )
 
-<<<<<<< HEAD
-    # Assemble inverse sqrt factor explicitly via Kronecker products
-    # Spatial component: kron of all spatial Lanczos factors
-    k_spatial = spatial_lanczos_results[0]
-    for factor in spatial_lanczos_results[1:]:
-        k_spatial = jnp.kron(k_spatial, factor)
-
-    # Function component: kron across provided function kernels (often length 1)
-    k_function = function_lanczos_results[0]
-    for factor in function_lanczos_results[1:]:
-        k_function = jnp.kron(k_function, factor)
-    # Full factor over (functions x spatial) with combined rank
-    k_inv_sqrt = jnp.kron(k_function, k_spatial)
-=======
     # Use kronecker_product_factors to avoid creating intermediate dense matrices
     # Convert Lanczos results (dense matrices) to MVP functions
     def make_mv(matrix):
@@ -493,7 +475,6 @@
     # Materialize to dense only when needed (using efficient to_dense)
     total_size = int(jnp.prod(jnp.array(all_layouts)))
     k_inv_sqrt = util_mv.to_dense(k_inv_sqrt_mv, layout=total_size)
->>>>>>> 3fc16000
 
     n_function = x_context.shape[0]
     rank = k_inv_sqrt.shape[-1]
