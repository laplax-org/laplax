--- conflicted
+++ resolved
@@ -349,7 +349,6 @@
     return lanczos_invert_sqrt(kernel, initial_vector, **kwargs)
 
 
-<<<<<<< HEAD
 # Removed helper _kronecker_product; Kronecker products are assembled inline.
 
 
@@ -374,8 +373,6 @@
     return result
 
 
-=======
->>>>>>> cb7a09b6
 def _compute_none_diagonal(matrix: jnp.ndarray) -> jnp.ndarray:
     """Compute diagonal of unstructured matrix.
 
