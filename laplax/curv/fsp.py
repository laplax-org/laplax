--- conflicted
+++ resolved
@@ -428,13 +428,9 @@
     # Use column dimension (shape[1]) since MVP input size = number of columns
     all_layouts = [factor.shape[1] for factor in all_factors]
 
-<<<<<<< HEAD
-    k_inv_sqrt_mv = jax.jit(util_mv.kronecker_product_factors(all_mvs, all_layouts))
-=======
     # Create efficient Kronecker MVP (lazy, no intermediate densification)
     k_inv_sqrt_mv = util_mv.kronecker_product_factors(all_mvs, all_layouts)
     rank = int(jnp.prod(jnp.array(all_layouts)))
->>>>>>> 03e766b9
 
     # Compute M = J^T K^{-1/2} column-by-column without densifying K^{-1/2}
     # This avoids creating the large dense matrix k_inv_sqrt
