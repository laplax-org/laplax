# See https://packaging.python.org/en/latest/specifications/pyproject-toml/

# PEP 621 Project Metadata
# See https://peps.python.org/pep-0621/

[project]
authors = [
    { name = "Bálint Mucsányi", email = "b.h.mucsanyi@gmail.com" },
    { name = "Tobias Weber", email = "t.weber@uni-tuebingen.de" },
]
classifiers = [
    "Development Status :: 3 - Alpha",
    "Intended Audience :: Science/Research",
    "Topic :: Scientific/Engineering :: Artificial Intelligence",
    "Programming Language :: Python :: 3",
    "Programming Language :: Python :: 3.11",
    "Programming Language :: Python :: 3.12",
    "Programming Language :: Python :: 3.13",
    "Programming Language :: Python :: 3 :: Only",
    "Operating System :: OS Independent",
]
dependencies = ["jax", "jaxtyping", "loguru", "tqdm"]
description = "Laplace approximations in JAX."
dynamic = ["version"]
keywords = [
    "laplace approximation",
    "uncertainty quantification",
    "Pierre Simon Marquis de Laplace",
]
name = "laplax"
readme = "README.md"
requires-python = ">=3.11,<3.14"

[project.optional-dependencies]
dev = [
    "ruff",
    "jupyterlab",
    "pre-commit",
    "pytest",
    "pytest-cov",
    "tox-uv",
    "pyright",
    "pytest-cases",
    "flax",
    "equinox",
    "matplotlib",
    "torch",
    "curvlinops-for-pytorch",
    "laplace-torch",
<<<<<<< HEAD

=======
    "coveralls",
>>>>>>> 273cbd35
]
notebooks = [
    "torch",
    "torchvision",
    "optax",
    "flax",
    "pandas",
    "skerch",
    "ipywidgets",
<<<<<<< HEAD
    "wandb",
    "tueplots",
=======
    "wandb",       # For experiment tracking
>>>>>>> 273cbd35
]
docs = [
    "mkdocs",
    "mkdocs-material",
    "mkdocstrings",
    "mkdocstrings-python",
    "mknotebooks",
    "pytkdocs-tweaks",
    "mkdocs-autorefs",
    "mkdocs-gen-files",
    "mkdocs-bibtex",
]

# PEP 518 Build System Configuration
# See https://peps.python.org/pep-0518/

[build-system]
requires = ["setuptools", "setuptools-scm"]
build-backend = "setuptools.build_meta"

[tool.setuptools]
packages = ["laplax"]

[tool.setuptools.dynamic]
version = { attr = "laplax.__version__" }

# Testing Configuration
# See https://docs.pytest.org/en/stable/reference/customize.html

[tool.pytest.ini_options]
testpaths = ["tests"]
addopts = ["--import-mode=importlib"]

# Linting Configuration
# See https://docs.astral.sh/ruff/rules/#legend

[tool.ruff]
preview = true
extend-include = ["*.ipynb"]
exclude = [".git", "__pycache__"]
target-version = "py313"

[tool.ruff.lint]
select = [
    "ARG",   # flake8-unused-arguments
    "ASYNC", # flake8-async
    "ANN",   # flake8-annotations
    "B",     # flake8-bugbear
    "BLE",   # flake8-blind-except
    "C4",    # flake8-comprehensions
    "C90",   # mccabe
    "COM",   # flake8-commas
    "D",     # pydocstyle
    "DOC",   # pydoclint
    "DTZ",   # flake8-datetimez
    "E",     # pycodestyle error
    "EM",    # flake8-errmsg
    "ERA",   # eradicate
    "F",     # Pyflakes
    "FA",    # flake8-future-annotations
    "FBT",   # flake8-boolean-trap
    "FLY",   # flynt
    "FURB",  # refurb
    "G",     # flake80logging-format
    "I",     # isort
    "ICN",   # flake8-import-conventions
    "INP",   # flake8-no-pep420
    "INT",   # flake8-gettext
    "ISC",   # flake8-implicit-str-concat
    "LOG",   # flake8-logging
    "N",     # pep8-naming
    "NPY",   # NumPy
    "PD",    # pandas-vet
    "PERF",  # Perflint
    "PGH",   # pygrep-hooks
    "PIE",   # flake8-pie
    "PL",    # Pylint
    "PT",    # flake8-pytest-style
    "PTH",   # flake8-use-pathlib
    "PYI",   # flake8-pyi
    "Q",     # flake8-quotes
    "RET",   # flake8-return
    "RSE",   # flake8-raise
    "RUF",   # Ruff
    "S",     # flake8-bandit
    "SLOT",  # flake8-slots
    "T10",   # flake8-debugger
    "T20",   # flake8-print
    "TC",    # flake8-type-checking
    "TD",    # flake8-todos
    "TID",   # flake8-tidy-imports
    "TRY",   # tryceratops
    "SIM",   # flake8-simplify
    "SLF",   # flake8-self
    "UP",    # pyupgrade
    "W",     # pycodestyle warning
    "YTT",   # flake8-2020
]
ignore = [
    # Conflicting lint rules with Ruff's formatter
    "W191",
    "E111",
    "E114",
    "E117",
    "D206",
    "D300",
    "Q000",
    "Q001",
    "Q002",
    "Q003",
    "COM812",
    "COM819",
    "ISC001",
    "ISC002",
    "FBT001",
    "FBT003",
    "TD003",
    # We allow strings as type annotations, following the recommendations from jaxtyping:
    #(https://docs.kidger.site/jaxtyping/faq/#flake8-or-ruff-are-throwing-an-error)
    "F722",
    # It is fine to override loop variables when it is clear that only the value that
    # overrides the original is needed
    "PLW2901",
    # An `Any` type hint is often the best type hint one can give for an argument. That
    # being said, it is important to only use `Any` when all other possibilities have
    # been exhausted
    "ANN401",
    # Specifically in this project it is impossible to adhere to a limit on the number
    # of statements per function/method without abstracting functions to an unnecessary
    # level
    "PLR0915",
    # It is often impossible to enforce a hard limit on the number of arguments
    "PLR0913",
    "PLR0917",
    # The performance of logging is not a concern for us; in return, using f-strings
    # makes the logged messages much more readable in code
    "G004",
    # We do not annotate __init__ methods -- args are specified in the class docstring
    "D107",
    # This is research code, attribute names are more flexible with casing
    "E741",
    "N802",
    "N803",
    "N806",
    "N812",
    # Magic values are fine for academic code as longs as they are not overused
    "PLR2004",
    "PLR0912",
    "PLR0912",
    "PLR0914",
    "PLR0914",
    # In-place assigments are not always possible in torch
    "PLR6104",
    # Assignments before return can emphasize the code's semantic structure
    "RET504",
    "S403",
    # We don't do cryptography
    "S311",
    # The subprocess module is fine as long as one validates the commands
    "S404",
    # The additional ignore rules below are temporary. They simplify the alpha stage
    # of the project
    # 1. Commented-out code is fine for now
    "ERA001",
    # 2. Docstrings are not required for now
    "D100",
    "D101",
    "D102",
    "D103",
    "D104",
    "D105",
    # 3. Type hints are not required for now
    "ANN201",
    "ANN202",
    "ANN204",
    "ANN205",
    "ANN001",
    "ANN002",
    "ANN003",
]

[tool.ruff.lint.extend-per-file-ignores]
"tests/*.py" = [
    "S101",  # Use of assert is allowed in test files
    "INP001",  # The tests folder is not an implicit namespace package
]
"examples/*.py" = ["INP001"]  # The examples folder is not an implicit namespace package
"*.ipynb" = ["T201"]    # Print statements are fine in notebooks

[tool.ruff.lint.mccabe]
max-complexity = 18

[tool.ruff.lint.pydocstyle]
convention = "google"<|MERGE_RESOLUTION|>--- conflicted
+++ resolved
@@ -47,11 +47,7 @@
     "torch",
     "curvlinops-for-pytorch",
     "laplace-torch",
-<<<<<<< HEAD
-
-=======
     "coveralls",
->>>>>>> 273cbd35
 ]
 notebooks = [
     "torch",
@@ -61,12 +57,8 @@
     "pandas",
     "skerch",
     "ipywidgets",
-<<<<<<< HEAD
     "wandb",
     "tueplots",
-=======
-    "wandb",       # For experiment tracking
->>>>>>> 273cbd35
 ]
 docs = [
     "mkdocs",
