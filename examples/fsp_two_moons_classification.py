"""FSP vs Standard Laplace on Two Moons (Binary Classification).

This script demonstrates FSP (Function-Space Prior) Laplace approximation for
binary classification on the two-moons dataset. It trains a small MLP using the
FSP objective (cross-entropy + RKHS regularization) with an RBF kernel on context
points, constructs an FSP posterior, and compares predictive uncertainty against
a standard Laplace (low-rank/Lanczos) posterior.

It saves a visualization to `fsp_two_moons_classification.png`.
"""

import jax
import jax.numpy as jnp
import matplotlib.pyplot as plt
import numpy as np
import optax
from flax import nnx
from sklearn.datasets import make_moons

from laplax.api import GGN
from laplax.curv import (
    KernelStructure,
    create_fsp_posterior,
    estimate_curvature,
    set_posterior_fn,
)
from laplax.enums import CurvApprox, LossFn
from laplax.util.flatten import create_pytree_flattener
from laplax.util.objective import create_loss_reg

# ==============================================================================
# Model (Flax NNX)
# ==============================================================================


class MLP(nnx.Module):
    """Simple MLP for binary classification."""

    def __init__(self, hidden_dims: list[int], *, rngs: nnx.Rngs):
        in_dim = 2  # Two moons features

        # Build layers - use attributes to avoid tuple storage issue
        for i, hidden_dim in enumerate(hidden_dims):
            setattr(self, f"hidden_{i}", nnx.Linear(in_dim, hidden_dim, rngs=rngs))
            in_dim = hidden_dim

        self.output_layer = nnx.Linear(in_dim, 1, rngs=rngs)
        self.n_hidden = len(hidden_dims)

    def __call__(self, x: jax.Array) -> jax.Array:
        for i in range(self.n_hidden):
            x = jnp.tanh(getattr(self, f"hidden_{i}")(x))
        x = self.output_layer(x)
        return x  # Keep shape (1,) for FSP compatibility


def split_model(model: MLP):
    """Split Flax NNX model into function and parameters."""
    graphdef, params = nnx.split(model, nnx.Param)

    def model_fn(x, params):
        model_copy = nnx.merge(graphdef, params)
        return model_copy(x)

    return model_fn, params


# ==============================================================================
# Training
# ==============================================================================


def binary_cross_entropy_loss(model, x_batch, y_batch):
    logits = jax.vmap(model)(x_batch).squeeze(-1)  # Squeeze to match y_batch shape
    return -jnp.mean(
        jax.nn.log_sigmoid(logits) * y_batch
        + jax.nn.log_sigmoid(-logits) * (1 - y_batch)
    )


def train_mlp_fsp(
    model,
    x_train,
    y_train,
    x_context,
    prior_mean,
    prior_cov_kernel,
    num_epochs=100,
    learning_rate=0.1,
    reg_weight=1.0,
):
    """Train MLP with FSP objective using laplax.util.objective."""
    # Split model for laplax
    model_fn, params = split_model(model)

    # Create regularization loss using laplax.util.objective
    loss_reg = create_loss_reg(
        model_fn=model_fn,
        prior_mean=prior_mean,
        prior_cov_kernel=prior_cov_kernel,
        has_batch_dim=True,  # Use dict format for context points
    )

    # Prepare context points in expected format
    context_points = {"context": x_context, "grid": x_context}
    dataset_size = x_train.shape[0]

    # Create optimizer
    optimizer = optax.adam(learning_rate)
    opt_state = optimizer.init(params)

    @jax.jit
    def train_step(params, opt_state):
        """Single training step - JIT compiled for speed."""

        def loss_fn(params):
            # Cross-entropy term
            logits = jax.vmap(model_fn, in_axes=(0, None))(x_train, params).squeeze(-1)
            ce_loss = -jnp.mean(
                jax.nn.log_sigmoid(logits) * y_train
                + jax.nn.log_sigmoid(-logits) * (1 - y_train)
            )
            ce_loss = ce_loss * dataset_size

            # Regularization term using laplax utility
            reg = loss_reg(context_points, params)

            return ce_loss + reg_weight * reg

        # Compute gradients
        loss, grads = jax.value_and_grad(loss_fn)(params)

        # Update params
        updates, opt_state = optimizer.update(grads, opt_state)
        params = optax.apply_updates(params, updates)

        return params, opt_state, loss

    # Training loop
    for epoch in range(num_epochs):
        params, opt_state, loss = train_step(params, opt_state)

        if (epoch + 1) % 20 == 0:
            print(f"Epoch {epoch + 1}/{num_epochs}, Loss: {loss:.4f}")

    # Update model with trained values
    graphdef, _ = nnx.split(model, nnx.Param)
    model = nnx.merge(graphdef, params)

    return model


# ==============================================================================
# Kernels (RBF) for FSP
# ==============================================================================


def rbf_kernel(x1, x2, lengthscale=1.0, variance=1.0):
    sq_dist = jnp.sum((x1[:, None, :] - x2[None, :, :]) ** 2, axis=-1)
    return variance * jnp.exp(-sq_dist / (2 * lengthscale**2))


def create_kernel_matrix(x_context, lengthscale=1.0, variance=1.0):
    K = rbf_kernel(x_context, x_context, lengthscale, variance)
    return K + 1e-6 * jnp.eye(K.shape[0])


# ==============================================================================
# Main
# ==============================================================================


def main():
    print("=" * 70)
    print("FSP vs Standard Laplace: Two Moons Classification (noise=0.0)")
    print("=" * 70)

    # ------------------------------------------------------------------
    # 1) Data
    # ------------------------------------------------------------------
    print("1) Generating two moons dataset (noise=0.0)...")
    X, y = make_moons(n_samples=300, noise=0.0, random_state=42)
    X = X.astype(np.float32)
    y = y.astype(np.float32)

    X_jax = jnp.array(X)
    y_jax = jnp.array(y)
    print(f"   Dataset shape: X={X.shape}, y={y.shape}")

    # ------------------------------------------------------------------
    # 2) Set up FSP training with RBF kernel
    # ------------------------------------------------------------------
    print("\n2) Setting up FSP training with RBF kernel...")

    # Select context points for FSP training
    n_context = 50
    rng = np.random.default_rng(42)
    context_indices = rng.choice(len(X), size=n_context, replace=False)
    x_context = X_jax[context_indices]
    print(f"   Context points: {x_context.shape[0]}")

    # RBF kernel hyperparameters
    lengthscale = 0.5
    variance = 0.01

    def prior_cov_kernel(x1, x2):
        """Prior covariance kernel for FSP objective."""
        K = rbf_kernel(x1, x2, lengthscale=lengthscale, variance=variance)
        # Add jitter for numerical stability
        K = K + 1e-5 * jnp.eye(K.shape[0])
        return K

    # Prior mean for FSP (zero for now)
    prior_mean = jnp.zeros(x_context.shape[0])

    # ------------------------------------------------------------------
    # 3) Train model with FSP objective
    # ------------------------------------------------------------------
    print("\n3) Training MLP with FSP objective (cross-entropy + regularization)...")
    model = MLP(hidden_dims=[32, 32], rngs=nnx.Rngs(0))
    model = train_mlp_fsp(
        model,
        X_jax,
        y_jax,
        x_context,
        prior_mean,
        prior_cov_kernel,
        num_epochs=100,
        learning_rate=0.1,
        reg_weight=0.01,
    )

    logits = jax.vmap(model)(X_jax).squeeze(-1)
    predictions = (jax.nn.sigmoid(logits) > 0.5).astype(jnp.float32)
    train_acc = jnp.mean(predictions == y_jax)
    print(f"   Training accuracy: {float(train_acc):.2%}")

    # ------------------------------------------------------------------
    # 4) FSP posterior
    # ------------------------------------------------------------------
    print("\n4) Building FSP posterior with RBF kernel on context points...")
    # Note: Context points and kernel already defined for training

    def kernel_fn(v):
        K = create_kernel_matrix(x_context, lengthscale=lengthscale, variance=variance)
        return K @ v

<<<<<<< HEAD
    prior_cov = create_kernel_matrix(
        x_context, lengthscale=lengthscale, variance=variance
    )
    prior_variance = jnp.diag(prior_cov)
=======
    # Split for Laplax
    model_fn, trained_params = split_model(model)

    # Wrap model to use two-logit trick for proper CE Hessian in FSP
    def model_fn_two_logit(x, params):
        """Model function with two-logit output for cross-entropy."""
        logit = model_fn(x, params).squeeze()
        return jnp.stack([jnp.zeros_like(logit), logit], axis=-1)

    # Compute prior variance for multi-output model (n_context, n_outputs)
    prior_cov = create_kernel_matrix(x_context, lengthscale=lengthscale, variance=variance)
    prior_var_single = jnp.diag(prior_cov)  # Shape: (n_context,)
    # Tile for both outputs (same prior for each output dimension)
    prior_variance = jnp.tile(prior_var_single[:, None], (1, 2))  # Shape: (n_context, 2)

>>>>>>> 810ccece
    print(
        f"   Prior variance range: [{float(prior_var_single.min()):.4f}, {float(prior_var_single.max()):.4f}]"
    )

    posterior = create_fsp_posterior(
        model_fn=model_fn_two_logit,
        params=trained_params,
        x_context=x_context,
        kernel_structure=KernelStructure.NONE,
        kernel=kernel_fn,  # Shared kernel for both outputs
        prior_variance=prior_variance,  # Shape: (n_context, 2)
        independent_outputs=True,  # Process each output independently with the same kernel
        n_chunks=2,
        max_iter=50,
        is_classification=True,
    )
    print(f"   FSP posterior rank: {posterior.rank}")

    # ------------------------------------------------------------------
    # 5) Standard Laplace (Lanczos low-rank curvature)
    # ------------------------------------------------------------------
    print("\n5) Estimating standard Laplace curvature (Lanczos)...")
    flatten_fn, unflatten_fn = create_pytree_flattener(trained_params)

    def model_fn_flat(inp, flat_params):
        params_pytree = unflatten_fn(flat_params)
        logit = model_fn(inp, params_pytree).squeeze()  # Squeeze to scalar
        return jnp.stack([jnp.zeros_like(logit), logit], axis=-1)

    data = {"input": X_jax, "target": y_jax.astype(jnp.int32)}
    ggn_mv = GGN(
        model_fn_flat,
        flatten_fn(trained_params),
        data,
        loss_fn=LossFn.CROSS_ENTROPY,
        vmap_over_data=True,
    )

    max_rank = 50
    curv_estimate = estimate_curvature(
        curv_type=CurvApprox.LANCZOS,
        mv=ggn_mv,
        layout=flatten_fn(trained_params).shape[0],
        rank=max_rank,
        key=jax.random.key(42),
        has_batch=True,
    )

    posterior_fn = set_posterior_fn(
        curv_type=CurvApprox.LANCZOS,
        curv_estimate=curv_estimate,
        layout=flatten_fn(trained_params).shape[0],
    )
    standard_posterior = posterior_fn({"prior_prec": 1.0})
    print(f"   Standard Laplace rank: {curv_estimate.U.shape[1]}")

    # ------------------------------------------------------------------
    # 6) Predictions & Sampling
    # ------------------------------------------------------------------
    print("\n6) Creating prediction grid and sampling posteriors...")
    x_min, x_max = X[:, 0].min() - 0.5, X[:, 0].max() + 0.5
    y_min, y_max = X[:, 1].min() - 0.5, X[:, 1].max() + 0.5
    xx, yy = np.meshgrid(np.linspace(x_min, x_max, 100), np.linspace(y_min, y_max, 100))
    grid_points = np.c_[xx.ravel(), yy.ravel()]
    grid_jax = jnp.array(grid_points)

    # Mean prediction
    mean_logits = jax.vmap(model)(grid_jax).squeeze(-1)
    mean_probs = jax.nn.sigmoid(mean_logits)

    # FSP sampling
    print("   Sampling from FSP posterior...")
    key = jax.random.PRNGKey(42)
    n_samples = 20
    fsp_samples = []
    for _ in range(n_samples):
        key, subkey = jax.random.split(key)
        z = jax.random.normal(subkey, (posterior.rank,))
        delta_params = posterior.scale_mv(posterior.state)(z)
        sample_params = jax.tree.map(lambda p, dp: p + dp, trained_params, delta_params)
        # Use two-logit model and extract the relevant logit (index 1)
        sample_two_logits = jax.vmap(lambda x: model_fn_two_logit(x, sample_params))(grid_jax)
        sample_logits = sample_two_logits[:, 1]  # Extract second logit
        fsp_samples.append(jax.nn.sigmoid(sample_logits))
    fsp_samples = jnp.stack(fsp_samples)
    fsp_std = jnp.std(fsp_samples, axis=0)

    # Standard Laplace sampling
    print("   Sampling from Standard Laplace posterior...")
    key = jax.random.PRNGKey(42)
    standard_samples = []
    param_size = int(flatten_fn(trained_params).shape[0])
    for _ in range(n_samples):
        key, subkey = jax.random.split(key)
        z = jax.random.normal(subkey, (param_size,))
        delta_params_flat = standard_posterior.scale_mv(standard_posterior.state)(z)
        delta_params = unflatten_fn(delta_params_flat)
        sample_params = jax.tree.map(lambda p, dp: p + dp, trained_params, delta_params)
        sample_logits = jax.vmap(lambda x: model_fn(x, sample_params))(grid_jax)
        standard_samples.append(jax.nn.sigmoid(sample_logits))
    standard_samples = jnp.stack(standard_samples)
    standard_std = jnp.std(standard_samples, axis=0)

    print(f"   FSP std range: [{float(fsp_std.min()):.3f}, {float(fsp_std.max()):.3f}]")
    print(
        "   Standard std range: "
        f"[{float(standard_std.min()):.3f}, {float(standard_std.max()):.3f}]"
    )

    # ------------------------------------------------------------------
    # 7) Visualization
    # ------------------------------------------------------------------
    print("\n7) Saving visualizations to 'fsp_two_moons_classification.png'...")
    fig, axes = plt.subplots(2, 3, figsize=(18, 10))

    # Row 1: Mean predictions (shared)
    ax = axes[0, 0]
    contour = ax.contourf(
        xx, yy, mean_probs.reshape(xx.shape), levels=20, cmap="RdBu_r", alpha=0.8
    )
    ax.scatter(X[:, 0], X[:, 1], c=y, cmap="RdBu_r", edgecolor="k", s=30, alpha=0.6)
    ax.scatter(
        x_context[:, 0],
        x_context[:, 1],
        c="green",
        marker="x",
        s=100,
        label="Context points",
        linewidths=2,
    )
    ax.set_title("Mean Predictions (Both Methods)", fontsize=12, fontweight="bold")
    ax.set_xlabel("x₁")
    ax.set_ylabel("x₂")
    ax.legend()
    plt.colorbar(contour, ax=ax)

    # Row 1: FSP uncertainty and confidence
    ax = axes[0, 1]
    contour = ax.contourf(
        xx, yy, fsp_std.reshape(xx.shape), levels=20, cmap="viridis", alpha=0.8
    )
    ax.scatter(X[:, 0], X[:, 1], c=y, cmap="RdBu_r", edgecolor="k", s=30, alpha=0.6)
    ax.set_title(
        f"FSP Laplace Uncertainty (rank={posterior.rank})",
        fontsize=12,
        fontweight="bold",
    )
    ax.set_xlabel("x₁")
    ax.set_ylabel("x₂")
    plt.colorbar(contour, ax=ax, label="Std")

    ax = axes[0, 2]
    fsp_confidence = 1 - 2 * fsp_std
    contour = ax.contourf(
        xx, yy, fsp_confidence.reshape(xx.shape), levels=20, cmap="plasma", alpha=0.8
    )
    ax.scatter(X[:, 0], X[:, 1], c=y, cmap="RdBu_r", edgecolor="k", s=30, alpha=0.6)
    ax.set_title("FSP Laplace Confidence", fontsize=12, fontweight="bold")
    ax.set_xlabel("x₁")
    ax.set_ylabel("x₂")
    plt.colorbar(contour, ax=ax, label="Confidence")

    # Row 2: Standard Laplace uncertainty and confidence
    ax = axes[1, 0]
    contour = ax.contourf(
        xx, yy, mean_probs.reshape(xx.shape), levels=20, cmap="RdBu_r", alpha=0.8
    )
    ax.scatter(X[:, 0], X[:, 1], c=y, cmap="RdBu_r", edgecolor="k", s=30, alpha=0.6)
    ax.set_title("Mean Predictions (Both Methods)", fontsize=12, fontweight="bold")
    ax.set_xlabel("x₁")
    ax.set_ylabel("x₂")
    plt.colorbar(contour, ax=ax)

    ax = axes[1, 1]
    contour = ax.contourf(
        xx, yy, standard_std.reshape(xx.shape), levels=20, cmap="viridis", alpha=0.8
    )
    ax.scatter(X[:, 0], X[:, 1], c=y, cmap="RdBu_r", edgecolor="k", s=30, alpha=0.6)
    ax.set_title(
        f"Standard Laplace Uncertainty (rank={curv_estimate.U.shape[1]})",
        fontsize=12,
        fontweight="bold",
    )
    ax.set_xlabel("x₁")
    ax.set_ylabel("x₂")
    plt.colorbar(contour, ax=ax, label="Std")

    ax = axes[1, 2]
    standard_confidence = 1 - 2 * standard_std
    contour = ax.contourf(
        xx,
        yy,
        standard_confidence.reshape(xx.shape),
        levels=20,
        cmap="plasma",
        alpha=0.8,
    )
    ax.scatter(X[:, 0], X[:, 1], c=y, cmap="RdBu_r", edgecolor="k", s=30, alpha=0.6)
    ax.set_title("Standard Laplace Confidence", fontsize=12, fontweight="bold")
    ax.set_xlabel("x₁")
    ax.set_ylabel("x₂")
    plt.colorbar(contour, ax=ax, label="Confidence")

    plt.tight_layout()
    plt.savefig("fsp_two_moons_classification.png", dpi=150, bbox_inches="tight")
    plt.close(fig)
    print("   Saved 'fsp_two_moons_classification.png'.")

    # ------------------------------------------------------------------
    # 8) Summary
    # ------------------------------------------------------------------
    print("\n" + "=" * 70)
    print("Summary:")
    print("=" * 70)
    print("FSP Laplace:")
    print(f"  - Rank: {posterior.rank}")
    print(f"  - Mean uncertainty: {float(fsp_std.mean()):.4f}")
    print(f"  - Max uncertainty: {float(fsp_std.max()):.4f}")
    print("\nStandard Laplace:")
    print(f"  - Rank: {curv_estimate.U.shape[1]}")
    print(f"  - Mean uncertainty: {float(standard_std.mean()):.4f}")
    print(f"  - Max uncertainty: {float(standard_std.max()):.4f}")
    print("\nUncertainty difference (FSP - Standard):")
    diff = fsp_std - standard_std
    print(f"  - Mean: {float(diff.mean()):.4f}")
    print(f"  - Max absolute: {float(jnp.abs(diff).max()):.4f}")
    print("=" * 70)


if __name__ == "__main__":
    main()<|MERGE_RESOLUTION|>--- conflicted
+++ resolved
@@ -245,12 +245,6 @@
         K = create_kernel_matrix(x_context, lengthscale=lengthscale, variance=variance)
         return K @ v
 
-<<<<<<< HEAD
-    prior_cov = create_kernel_matrix(
-        x_context, lengthscale=lengthscale, variance=variance
-    )
-    prior_variance = jnp.diag(prior_cov)
-=======
     # Split for Laplax
     model_fn, trained_params = split_model(model)
 
@@ -261,12 +255,15 @@
         return jnp.stack([jnp.zeros_like(logit), logit], axis=-1)
 
     # Compute prior variance for multi-output model (n_context, n_outputs)
-    prior_cov = create_kernel_matrix(x_context, lengthscale=lengthscale, variance=variance)
+    prior_cov = create_kernel_matrix(
+        x_context, lengthscale=lengthscale, variance=variance
+    )
     prior_var_single = jnp.diag(prior_cov)  # Shape: (n_context,)
     # Tile for both outputs (same prior for each output dimension)
-    prior_variance = jnp.tile(prior_var_single[:, None], (1, 2))  # Shape: (n_context, 2)
-
->>>>>>> 810ccece
+    prior_variance = jnp.tile(
+        prior_var_single[:, None], (1, 2)
+    )  # Shape: (n_context, 2)
+
     print(
         f"   Prior variance range: [{float(prior_var_single.min()):.4f}, {float(prior_var_single.max()):.4f}]"
     )
@@ -348,7 +345,9 @@
         delta_params = posterior.scale_mv(posterior.state)(z)
         sample_params = jax.tree.map(lambda p, dp: p + dp, trained_params, delta_params)
         # Use two-logit model and extract the relevant logit (index 1)
-        sample_two_logits = jax.vmap(lambda x: model_fn_two_logit(x, sample_params))(grid_jax)
+        sample_two_logits = jax.vmap(lambda x: model_fn_two_logit(x, sample_params))(
+            grid_jax
+        )
         sample_logits = sample_two_logits[:, 1]  # Extract second logit
         fsp_samples.append(jax.nn.sigmoid(sample_logits))
     fsp_samples = jnp.stack(fsp_samples)
